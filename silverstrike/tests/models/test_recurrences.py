--- conflicted
+++ resolved
@@ -79,24 +79,12 @@
             self.assertNotEqual(recurrence.recurrence, RecurringTransaction.DISABLED)
 
 
-<<<<<<< HEAD
-        self.date = date(2018, 1, 1)
-        self.recurrence = RecurringTransaction.objects.create(
-            title='some recurrence',
-            amount=25,
-            date=self.date,
-            src=self.personal,
-            dst=self.foreign,
-            interval=RecurringTransaction.MONTHLY,
-            transaction_type=Transaction.WITHDRAW)
-=======
 class RecurrenceTests(TestCase):
     def setUp(self):
         self.personal = Account.objects.create(name='personal')
         self.savings = Account.objects.create(name='savings')
         self.foreign = Account.objects.create(name='foreign',
                                               account_type=Account.FOREIGN)
->>>>>>> 76fa6ace
 
     def test_str_method(self):
         recurrence = create_recurring_transaction(
@@ -151,30 +139,6 @@
             self.assertEquals(split.date, date.today() + relativedelta(weeks=1))
 
     def test_update_monthly(self):
-<<<<<<< HEAD
-        date = self.recurrence.update_date(save=True)
-        self.assertEquals(self.recurrence.date, self.date + relativedelta(months=1))
-
-    def test_update_quarterly(self):
-        self.recurrence.interval = RecurringTransaction.QUARTERLY
-        self.recurrence.update_date(save=True)
-        self.assertEquals(self.recurrence.date, self.date + relativedelta(months=3))
-
-    def test_update_biannually(self):
-        self.recurrence.interval = RecurringTransaction.BIANNUALLY
-        self.recurrence.update_date(save=True)
-        self.assertEquals(self.recurrence.date, self.date + relativedelta(months=6))
-
-    def test_update_annually(self):
-        self.recurrence.interval = RecurringTransaction.ANNUALLY
-        self.recurrence.update_date(save=True)
-        self.assertEquals(self.recurrence.date, self.date + relativedelta(months=12))
-
-    def test_update_disabled_recurrences(self):
-        self.recurrence.interval = RecurringTransaction.DISABLED
-        self.recurrence.update_date(save=True)
-        self.assertEquals(self.recurrence.date, self.date)
-=======
         recurrence = create_recurring_transaction(
             'some recurrence', self.personal, self.foreign, 100,
             RecurringTransaction.WITHDRAW, RecurringTransaction.MONTHLY)
@@ -273,7 +237,6 @@
             RecurringTransaction.WITHDRAW, RecurringTransaction.DISABLED)
         recurrence.update_date(save=True)
         self.assertEquals(recurrence.date, date.today())
->>>>>>> 76fa6ace
 
     def test_active_recurrences_are_not_disabled(self):
         recurrence = create_recurring_transaction(
@@ -282,24 +245,16 @@
         self.assertFalse(recurrence.is_disabled)
 
     def test_disabled_recurrences_are_disabled(self):
-<<<<<<< HEAD
-        self.recurrence.interval = RecurringTransaction.DISABLED
-        self.assertTrue(self.recurrence.is_disabled)
+        recurrence = create_recurring_transaction(
+            'some recurrence', self.personal, self.foreign, 100,
+            RecurringTransaction.WITHDRAW, RecurringTransaction.DISABLED)
+        self.assertTrue(recurrence.is_disabled)
 
     def test_recurrence_string(self):
         self.assertEquals(self.recurrence.get_recurrence, 'Monthly same date')
-=======
-        recurrence = create_recurring_transaction(
-            'some recurrence', self.personal, self.foreign, 100,
-            RecurringTransaction.WITHDRAW, RecurringTransaction.DISABLED)
-        self.assertTrue(recurrence.is_disabled)
-
-    def test_recurrence_string(self):
         recurrence = create_recurring_transaction(
             'some recurrence', self.personal, self.foreign, 100,
             RecurringTransaction.WITHDRAW, RecurringTransaction.MONTHLY)
-        self.assertEquals(recurrence.get_recurrence, 'Monthly')
->>>>>>> 76fa6ace
 
     def test_amount_for_withdraws(self):
         recurrence = create_recurring_transaction(
