--- conflicted
+++ resolved
@@ -93,16 +93,6 @@
                       self.modeladmin.messages)
 
     def test_merging_account_updates_recurrence(self):
-<<<<<<< HEAD
-        recurrence = RecurringTransaction.objects.create(
-            title='recurrence',
-            amount=50,
-            date=date.today(),
-            src=self.personal,
-            dst=self.first,
-            interval=RecurringTransaction.MONTHLY,
-            transaction_type=Transaction.WITHDRAW)
-=======
         recurrence = create_recurring_transaction(
             'recurrence',
             self.personal,
@@ -110,7 +100,6 @@
             50,
             RecurringTransaction.WITHDRAW,
             RecurringTransaction.MONTHLY)
->>>>>>> 76fa6ace
         self.modeladmin.merge_accounts(request, Account.objects.foreign().exclude(pk=self.third.pk))
         recurrence.refresh_from_db()
         self.assertEquals(recurrence.splits.expense().first().opposing_account, self.second)