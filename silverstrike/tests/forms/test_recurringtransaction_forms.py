--- conflicted
+++ resolved
@@ -8,13 +8,8 @@
     def test_available_form_fields(self):
         form = RecurringTransactionForm()
         fields = ['title', 'date', 'amount',
-<<<<<<< HEAD
-                  'src', 'dst', 'category', 'recurrence',
-                  'skip', 'weekend_handling', 'last_day_in_month']
-=======
                   'src', 'dst', 'category', 'interval',
                   'multiplier', 'weekend_handling']
->>>>>>> 3532670c
         self.assertEqual(len(form.fields), len(fields))
         for field in fields:
             self.assertIn(field, form.fields)
@@ -23,13 +18,8 @@
         personal = Account.objects.create(name='foo')
         other = Account.objects.create(name='bar')
         form = RecurringTransactionForm({
-<<<<<<< HEAD
-            'amount': -100, 'date': '2100-01-01', 'skip': 0,
-            'src': personal.id, 'dst': other.id, 'recurrence': RecurringTransaction.MONTHLY,
-=======
             'amount': -100, 'date': '2100-01-01', 'multiplier': 1,
             'src': personal.id, 'dst': other.id, 'interval': RecurringTransaction.MONTHLY,
->>>>>>> 3532670c
             'title': 'foo', 'weekend_handling': RecurringTransaction.SKIP})
         self.assertFalse(form.is_valid())
         self.assertEqual(len(form.errors), 1)
@@ -39,11 +29,7 @@
         personal = Account.objects.create(name='foo')
         other = Account.objects.create(name='bar')
         form = RecurringTransactionForm({
-<<<<<<< HEAD
-            'amount': 100, 'skip': 0, 'weekend_handling': RecurringTransaction.SKIP,
-=======
             'amount': 100, 'multiplier': 1, 'weekend_handling': RecurringTransaction.SKIP,
->>>>>>> 3532670c
             'src': personal.id, 'dst': other.id, 'date': '2016-01-01',
             'interval': RecurringTransaction.MONTHLY, 'title': 'foo'})
         self.assertTrue(form.is_valid())
@@ -52,13 +38,8 @@
         personal = Account.objects.create(name='foo')
         other = Account.objects.create(name='bar')
         form = RecurringTransactionForm({
-<<<<<<< HEAD
-            'amount': 100, 'date': '2100-01-01', 'skip': 0,
-            'src': personal.id, 'dst': other.id, 'recurrence': RecurringTransaction.MONTHLY,
-=======
             'amount': 100, 'date': '2100-01-01', 'multiplier': 1,
             'src': personal.id, 'dst': other.id, 'interval': RecurringTransaction.MONTHLY,
->>>>>>> 3532670c
             'title': 'foo', 'weekend_handling': RecurringTransaction.SKIP})
         self.assertTrue(form.is_valid())
         transaction = form.save()
@@ -69,13 +50,8 @@
         personal = Account.objects.create(name='foo')
         other = Account.objects.create(name='bar', account_type=Account.FOREIGN)
         form = RecurringTransactionForm({
-<<<<<<< HEAD
-            'amount': 100, 'date': '2100-01-01', 'skip': 0,
-            'src': personal.id, 'dst': other.id, 'recurrence': RecurringTransaction.MONTHLY,
-=======
             'amount': 100, 'date': '2100-01-01', 'multiplier': 1,
             'src': personal.id, 'dst': other.id, 'interval': RecurringTransaction.MONTHLY,
->>>>>>> 3532670c
             'title': 'foo', 'weekend_handling': RecurringTransaction.SKIP})
         self.assertTrue(form.is_valid())
         transaction = form.save()
@@ -86,13 +62,8 @@
         personal = Account.objects.create(name='foo')
         other = Account.objects.create(name='bar', account_type=Account.FOREIGN)
         form = RecurringTransactionForm({
-<<<<<<< HEAD
-            'amount': 100, 'date': '2100-01-01', 'skip': 0,
-            'src': other.id, 'dst': personal.id, 'recurrence': RecurringTransaction.MONTHLY,
-=======
             'amount': 100, 'date': '2100-01-01', 'multiplier': 1,
             'src': other.id, 'dst': personal.id, 'interval': RecurringTransaction.MONTHLY,
->>>>>>> 3532670c
             'title': 'foo', 'weekend_handling': RecurringTransaction.SKIP})
         self.assertTrue(form.is_valid())
         transaction = form.save()
@@ -103,13 +74,8 @@
         first = Account.objects.create(name='foo', account_type=Account.FOREIGN)
         other = Account.objects.create(name='bar', account_type=Account.FOREIGN)
         form = RecurringTransactionForm({
-<<<<<<< HEAD
-            'amount': 100, 'date': '2100-01-01', 'skip': 0,
-            'src': other.id, 'dst': first.id, 'recurrence': RecurringTransaction.MONTHLY,
-=======
             'amount': 100, 'date': '2100-01-01', 'multiplier': 1,
             'src': other.id, 'dst': first.id, 'interval': RecurringTransaction.MONTHLY,
->>>>>>> 3532670c
             'title': 'foo', 'weekend_handling': RecurringTransaction.SKIP})
         self.assertFalse(form.is_valid())
         self.assertEqual(len(form.errors), 1)