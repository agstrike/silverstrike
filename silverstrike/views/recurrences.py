--- conflicted
+++ resolved
@@ -93,13 +93,6 @@
 
     def get_initial(self):
         initial = super().get_initial()
-<<<<<<< HEAD
-        initial['title'] = self.recurrence.title
-        initial['source_account'] = self.recurrence.src
-        initial['destination_account'] = self.recurrence.dst
-        initial['amount'] = self.recurrence.amount
-        initial['date'] = self.recurrence.next_date
-=======
         split = RecurringSplit.objects.get(transaction_id=self.recurrence.pk, amount__gt=0)
         initial['title'] = split.title
         initial['source_account'] = split.opposing_account.pk
@@ -110,7 +103,6 @@
             initial['source_account'] = split.opposing_account
         initial['amount'] = split.amount
         initial['date'] = split.date
->>>>>>> 76fa6ace
         initial['recurrence'] = self.recurrence.pk
         initial['category'] = split.category
         return initial
@@ -120,10 +112,7 @@
         self.object.recurrence = self.recurrence
         self.object.save()
         self.recurrence.update_date(save=True)
-<<<<<<< HEAD
-=======
         self.recurrence.save()
->>>>>>> 76fa6ace
         return response
 
 
@@ -172,13 +161,8 @@
 
 class RecurringTransactionIndex(LoginRequiredMixin, generic.ListView):
     template_name = 'silverstrike/recurring_transactions.html'
-<<<<<<< HEAD
-    context_object_name = 'transactions'
-    queryset = RecurringTransaction.objects.exclude(interval=RecurringTransaction.DISABLED)
-=======
     context_object_name = 'recurrences'
     queryset = RecurringSplit.objects.transfers_once().not_disabled()
->>>>>>> 76fa6ace
 
     def get_context_data(self, **kwargs):
         context = super().get_context_data(**kwargs)
@@ -189,20 +173,6 @@
         first = date.today().replace(day=1)
         last = last_day_of_month(first)
         remaining = 0
-<<<<<<< HEAD
-        for t in context['transactions']:
-            if t.interval == RecurringTransaction.MONTHLY or (
-                    t.interval == RecurringTransaction.ANNUALLY and
-                    t.next_date.month == today.month and t.next_date.year == today.year):
-                if t.transaction_type == Transaction.WITHDRAW:
-                    expenses += t.amount
-                    if t.next_date <= last:
-                        remaining -= t.amount
-                elif t.transaction_type == Transaction.DEPOSIT:
-                    income += t.amount
-                    if t.next_date <= last:
-                        remaining += t.amount
-=======
         for t in RecurringTransaction.objects.not_disabled().exclude(
                 transaction_type=RecurringTransaction.TRANSFER):
             if t.transaction_type == Transaction.WITHDRAW:
@@ -215,7 +185,6 @@
                 future_income = t.sum_future_amount(last)
                 income += past_income + future_income
                 remaining += future_income
->>>>>>> 76fa6ace
         context['expenses'] = expenses
         context['income'] = income
         context['total'] = income + expenses
@@ -225,11 +194,7 @@
 
 class DisabledRecurrencesView(LoginRequiredMixin, generic.ListView):
     template_name = 'silverstrike/disabled_recurrences.html'
-<<<<<<< HEAD
     queryset = RecurringTransaction.objects.filter(interval=RecurringTransaction.DISABLED)
-    paginate_by = 20
-=======
-    queryset = RecurringTransaction.objects.filter(recurrence=RecurringTransaction.DISABLED)
     paginate_by = 20
 
 
@@ -278,5 +243,4 @@
                     form.add_error(
                         '',
                         'Sum of all splits has to be 0. You have {} remaining'.format(split_sums))
-        return self.render_to_response(self.get_context_data(form=form))
->>>>>>> 76fa6ace
+        return self.render_to_response(self.get_context_data(form=form))