--- conflicted
+++ resolved
@@ -78,18 +78,6 @@
         self.insurance, _ = Category.objects.get_or_create(name='insurance')
         self.leisure, _ = Category.objects.get_or_create(name='leisure')
 
-<<<<<<< HEAD
-        self.rent, _ = RecurringTransaction.objects.update_or_create(
-            title='rent', src=self.checking, dst=self.landlord,
-            defaults={'interval': RecurringTransaction.MONTHLY,
-                      'transaction_type': W, 'category': self.home, 'amount': 900,
-                      'date': (date.today() + relativedelta(months=+1)).replace(day=2)})
-        self.insurnace_r, _ = RecurringTransaction.objects.update_or_create(
-            title='insurance', src=self.checking, dst=self.insurer,
-            defaults={'interval': RecurringTransaction.MONTHLY,
-                      'transaction_type': W, 'category': self.insurance, 'amount': 70,
-                      'date': (date.today() + relativedelta(months=+1)).replace(day=15)})
-=======
         self.rent = _create_recurring_transaction(
             'rent',
             self.checking,
@@ -118,7 +106,6 @@
                     months=+
                     1)).replace(
                 day=15))
->>>>>>> 76fa6ace
 
         self.MONTHLY = [
             ('income', [1], self.work, self.checking, [2500, 3000], None, D, None),
