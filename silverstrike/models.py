--- conflicted
+++ resolved
@@ -360,21 +360,8 @@
 
     objects = RecurringTransactionManager()
 
-<<<<<<< HEAD
-    title = models.CharField(max_length=64)
-    amount = models.DecimalField(max_digits=10, decimal_places=2)
-    next_date = models.DateField()
-    src = models.ForeignKey(Account, models.CASCADE)
-    dst = models.ForeignKey(Account, models.CASCADE,
-                            related_name='opposing_recurring_transactions')
-    interval = models.IntegerField(choices=RECCURENCE_OPTIONS)
-    transaction_type = models.IntegerField(choices=Transaction.TRANSACTION_TYPES[:3])
-    category = models.ForeignKey(Category, models.SET_NULL, null=True, blank=True)
-    last_modified = models.DateTimeField(auto_now=True)
-=======
     recurrence = models.IntegerField(choices=RECCURENCE_OPTIONS)
     transaction_type = models.IntegerField(choices=BaseTransaction.TRANSACTION_TYPES[:3])
->>>>>>> 76fa6ace
 
     multiplier = models.PositiveIntegerField(default=1)
     weekend_handling = models.IntegerField(default=SAME_DAY, choices=WEEKEND_SKIPPING)
@@ -389,13 +376,8 @@
     def update_date(self, date=None, save=False):
         delta = None
         if not date:
-<<<<<<< HEAD
-            date = self.next_date
         if self.interval == self.MONTHLY or self.interval == self.END_OF_MONTH:
-=======
             date = self.date
-        if self.recurrence == self.MONTHLY:
->>>>>>> 76fa6ace
             delta = relativedelta(months=1)
         elif self.interval == self.QUARTERLY:
             delta = relativedelta(months=3)
@@ -409,19 +391,14 @@
             delta = relativedelta(days=1)
         else:
             return
-<<<<<<< HEAD
+                    split.save()
+                    split.date = self.date
+                for split in self.splits.all():
         delta *= self.multiplier
         while True:
             date += delta
             if self.interval == self.END_OF_MONTH:
                 date = last_day_of_month(date)
-=======
-        delta *= self.skip + 1
-        while True:
-            date += delta
-            if self.last_day_in_month:
-                date = last_day_of_month(self.date)
->>>>>>> 76fa6ace
             if date.weekday() > 4:
                 if self.weekend_handling == self.SKIP:
                     continue
@@ -430,16 +407,8 @@
                 elif self.weekend_handling == self.PREVIOUS_WEEKDAY:
                     date -= relativedelta(days=date.weekday() - 4)
             if save:
-<<<<<<< HEAD
-                self.next_date = date
                 self.save()
-=======
                 self.date = date
-                self.save()
-                for split in self.splits.all():
-                    split.date = self.date
-                    split.save()
->>>>>>> 76fa6ace
             return date
 
     @property
@@ -482,16 +451,8 @@
         transactions = cls.objects.due_in_month().exclude(
             transaction_type=BaseTransaction.TRANSFER)
         for t in transactions:
-<<<<<<< HEAD
-            while t.next_date <= dend:
-                if t.transaction_type == Transaction.WITHDRAW:
-                    outstanding -= t.amount
-                else:
-                    outstanding += t.amount
-=======
             while t.date <= dend:
                 outstanding += t.amount
->>>>>>> 76fa6ace
                 t.update_date()
         return outstanding
 
