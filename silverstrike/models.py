--- conflicted
+++ resolved
@@ -316,10 +316,7 @@
     ANNUALLY = 4
     WEEKLY = 5
     DAILY = 6
-<<<<<<< HEAD
-=======
     END_OF_MONTH = 7
->>>>>>> 3532670c
     RECCURENCE_OPTIONS = (
         (DISABLED, _('Disabled')),
         (MONTHLY, _('Monthly same date')),
@@ -358,12 +355,7 @@
     category = models.ForeignKey(Category, models.SET_NULL, null=True, blank=True)
     last_modified = models.DateTimeField(auto_now=True)
 
-<<<<<<< HEAD
-    skip = models.PositiveIntegerField(default=0)
-    last_day_in_month = models.BooleanField(default=False)
-=======
     multiplier = models.PositiveIntegerField(default=1)
->>>>>>> 3532670c
     weekend_handling = models.IntegerField(default=SAME_DAY, choices=WEEKEND_SKIPPING)
 
     def __str__(self):
@@ -374,35 +366,6 @@
 
     @property
     def is_due(self):
-<<<<<<< HEAD
-        return date.today() >= self.date
-
-    def update_date(self):
-        delta = None
-        if self.recurrence == self.MONTHLY:
-            delta = relativedelta(months=1)
-        elif self.recurrence == self.QUARTERLY:
-            delta = relativedelta(months=3)
-        elif self.recurrence == self.BIANNUALLY:
-            delta = relativedelta(months=6)
-        elif self.recurrence == self.ANNUALLY:
-            delta = relativedelta(years=1)
-        elif self.recurrence == self.WEEKLY:
-            delta = relativedelta(weeks=1)
-        elif self.recurrence == self.DAILY:
-            delta = relativedelta(days=1)
-        else:
-            return
-        delta *= self.skip + 1
-        self.date += delta
-        if self.last_day_in_month:
-            self.date = last_day_of_month(self.date)
-        if self.date.weekday() > 4:
-            if self.weekend_handling == self.NEXT_WEEKDAY:
-                self.date += relativedelta(days=7 - self.date.weekday())
-            elif self.weekend_handling == self.PREVIOUS_WEEKDAY:
-                self.date -= relativedelta(days=self.date.weekday() - 4)
-=======
         return date.today() >= self.next_date
 
     def update_date(self, date=None, save=False):
@@ -439,7 +402,6 @@
                 self.next_date = date
                 self.save()
             return date
->>>>>>> 3532670c
 
     @property
     def is_disabled(self):
